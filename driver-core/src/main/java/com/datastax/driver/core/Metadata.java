--- conflicted
+++ resolved
@@ -27,17 +27,15 @@
 import com.google.common.collect.ImmutableMap;
 import com.google.common.collect.ImmutableSet;
 import com.google.common.collect.Maps;
-
-<<<<<<< HEAD
-import com.datastax.driver.core.exceptions.DriverInternalError;
-=======
-import static com.datastax.driver.core.SchemaElement.KEYSPACE;
->>>>>>> 9a3b82eb
+import org.slf4j.Logger;
+import org.slf4j.LoggerFactory;
 
 /**
  * Keeps metadata on the connected cluster, including known nodes and schema definitions.
  */
 public class Metadata {
+
+    private static final Logger logger = LoggerFactory.getLogger(Metadata.class);
 
     final Cluster.Manager cluster;
     volatile String clusterName;
@@ -55,7 +53,6 @@
         this.cluster = cluster;
     }
 
-<<<<<<< HEAD
     void rebuildTokenMap(String partitioner, Map<Host, Collection<String>> allTokens) {
         lock.lock();
         try {
@@ -67,457 +64,6 @@
                 : Token.getFactory(partitioner);
             if (factory == null)
                 return;
-=======
-    // Synchronized to make it easy to detect dropped keyspaces
-    synchronized void rebuildSchema(SchemaElement targetType, String targetKeyspace, String targetName, 
-                                    ResultSet ks, ResultSet udts, ResultSet cfs,
-                                    ResultSet cols, ResultSet functionsRs, ResultSet aggregatesRs,
-                                    VersionNumber cassandraVersion) {
-        Map<String, List<Row>> tableRows = groupByKeyspace(cfs);
-        Map<String, List<Row>> udtRows = groupByKeyspace(udts);
-        Map<String, List<Row>> functionRows = groupByKeyspace(functionsRs);
-        Map<String, List<Row>> aggregateRows = groupByKeyspace(aggregatesRs);
-        Map<String, Map<String, Map<String, ColumnMetadata.Raw>>> colsDefs = groupByKeyspaceAndTable(cols, cassandraVersion);
-        if (targetType == null || targetType == KEYSPACE) {
-            // building the whole schema or a keyspace
-            assert ks != null;
-            Map<String, KeyspaceMetadata> keyspaces = buildKeyspaces(ks, tableRows, colsDefs, udtRows, functionRows, aggregateRows, cassandraVersion);
-            updateKeyspaces(this.keyspaces, keyspaces, targetKeyspace);
-        } else {
-            assert targetKeyspace != null;
-            KeyspaceMetadata keyspace = this.keyspaces.get(targetKeyspace);
-            // If we update a keyspace we don't know about, something went
-            // wrong. Log an error and schedule a full schema rebuild.
-            if (keyspace == null) {
-                logger.info(String.format("Asked to rebuild %s %s.%s but I don't know keyspace %s",
-                    targetType, targetKeyspace, targetName, targetKeyspace));
-                cluster.submitSchemaRefresh(null, null, null, null);
-            } else {
-                switch (targetType) {
-                    case TABLE:
-                        if (tableRows.containsKey(targetKeyspace)) {
-                            Map<String, TableMetadata> tables = buildTables(keyspace, tableRows.get(targetKeyspace), colsDefs.get(targetKeyspace), cassandraVersion);
-                            updateTables(keyspace.tables, tables, targetName);
-                        }
-                        break;
-                    case TYPE:
-                        if (udtRows.containsKey(targetKeyspace)) {
-                            Map<String, UserType> userTypes = buildUserTypes(udtRows.get(targetKeyspace));
-                            updateUserTypes(keyspace.userTypes, userTypes, targetName);
-                        }
-                        break;
-                    case FUNCTION:
-                        if (functionRows.containsKey(targetKeyspace)) {
-                            Map<String, FunctionMetadata> functions = buildFunctions(keyspace, functionRows.get(targetKeyspace));
-                            updateFunctions(keyspace.functions, functions, targetName);
-                        }
-                        break;
-                    case AGGREGATE:
-                        if (aggregateRows.containsKey(targetKeyspace)) {
-                            Map<String, AggregateMetadata> aggregates = buildAggregates(keyspace, aggregateRows.get(targetKeyspace));
-                            updateAggregates(keyspace.aggregates, aggregates, targetName);
-                        }
-                        break;
-                }
-            }
-        }
-    }
-
-    private Map<String, List<Row>> groupByKeyspace(ResultSet rows) {
-        if (rows == null)
-            return Collections.emptyMap();
-
-        Map<String, List<Row>> groupedRows = new HashMap<String, List<Row>>();
-        for (Row row : rows) {
-            String ksName = row.getString(KeyspaceMetadata.KS_NAME);
-            List<Row> l = groupedRows.get(ksName);
-            if (l == null) {
-                l = new ArrayList<Row>();
-                groupedRows.put(ksName, l);
-            }
-            l.add(row);
-        }
-        return groupedRows;
-    }
-
-    private Map<String, Map<String, Map<String, ColumnMetadata.Raw>>> groupByKeyspaceAndTable(ResultSet rows, VersionNumber cassandraVersion) {
-        if (rows == null)
-            return Collections.emptyMap();
-
-        ProtocolVersion protocolVersion = cluster.protocolVersion();
-        CodecRegistry codecRegistry = cluster.configuration.getCodecRegistry();
-
-        Map<String, Map<String, Map<String, ColumnMetadata.Raw>>> groupedRows = new HashMap<String, Map<String, Map<String, ColumnMetadata.Raw>>>();
-        for (Row row : rows) {
-            String ksName = row.getString(KeyspaceMetadata.KS_NAME);
-            String cfName = row.getString(TableMetadata.CF_NAME);
-            Map<String, Map<String, ColumnMetadata.Raw>> colsByCf = groupedRows.get(ksName);
-            if (colsByCf == null) {
-                colsByCf = new HashMap<String, Map<String, ColumnMetadata.Raw>>();
-                groupedRows.put(ksName, colsByCf);
-            }
-            Map<String, ColumnMetadata.Raw> l = colsByCf.get(cfName);
-            if (l == null) {
-                l = new HashMap<String, ColumnMetadata.Raw>();
-                colsByCf.put(cfName, l);
-            }
-            ColumnMetadata.Raw c = ColumnMetadata.Raw.fromRow(row, cassandraVersion, protocolVersion, codecRegistry);
-            l.put(c.name, c);
-        }
-        return groupedRows;
-    }
-
-    private Map<String, KeyspaceMetadata> buildKeyspaces(ResultSet keyspaceRows,
-                                                         Map<String, List<Row>> tableRows,
-                                                         Map<String, Map<String, Map<String, ColumnMetadata.Raw>>> colsDefs,
-                                                         Map<String, List<Row>> udtRows,
-                                                         Map<String, List<Row>> functionRows,
-                                                         Map<String, List<Row>> aggregateRows,
-                                                         VersionNumber cassandraVersion) {
-        ProtocolVersion protocolVersion = cluster.protocolVersion();
-        CodecRegistry codecRegistry = cluster.configuration.getCodecRegistry();
-
-        Map<String, KeyspaceMetadata> keyspaces = new LinkedHashMap<String, KeyspaceMetadata>();
-        for (Row keyspaceRow : keyspaceRows) {
-            KeyspaceMetadata keyspace = KeyspaceMetadata.build(keyspaceRow, protocolVersion, codecRegistry);
-            Map<String, TableMetadata> tables = buildTables(keyspace, tableRows.get(keyspace.getName()), colsDefs.get(keyspace.getName()), cassandraVersion);
-            for (TableMetadata table : tables.values()) {
-                keyspace.add(table);
-            }
-            Map<String, UserType> userTypes = buildUserTypes(udtRows.get(keyspace.getName()));
-            for (UserType userType : userTypes.values()) {
-                keyspace.add(userType);
-            }
-            Map<String, FunctionMetadata> functions = buildFunctions(keyspace, functionRows.get(keyspace.getName()));
-            for (FunctionMetadata function : functions.values()) {
-                keyspace.add(function);
-            }
-            Map<String, AggregateMetadata> aggregates = buildAggregates(keyspace, aggregateRows.get(keyspace.getName()));
-            for (AggregateMetadata aggregate : aggregates.values()) {
-                keyspace.add(aggregate);
-            }
-            keyspaces.put(keyspace.getName(), keyspace);
-        }
-        return keyspaces;
-    }
-    
-    private Map<String, TableMetadata> buildTables(KeyspaceMetadata keyspace, List<Row> tableRows, Map<String, Map<String, ColumnMetadata.Raw>> colsDefs, VersionNumber cassandraVersion) {
-        Map<String, TableMetadata> tables = new LinkedHashMap<String, TableMetadata>();
-        if (tableRows != null) {
-            ProtocolVersion protocolVersion = cluster.protocolVersion();
-            CodecRegistry codecRegistry = cluster.configuration.getCodecRegistry();
-
-            for (Row tableDef : tableRows) {
-                String cfName = tableDef.getString(TableMetadata.CF_NAME);
-                try {
-                    Map<String, ColumnMetadata.Raw> cols = colsDefs == null ? null : colsDefs.get(cfName);
-                    if (cols == null || cols.isEmpty()) {
-                        if (cassandraVersion.getMajor() >= 2) {
-                            // In C* >= 2.0, we should never have no columns metadata because at the very least we should
-                            // have the metadata corresponding to the default CQL metadata. So if we don't have any columns,
-                            // that can only mean that the table got creating concurrently with our schema queries, and the
-                            // query for columns metadata reached the node before the table was persisted while the table
-                            // metadata one reached it afterwards. We could make the query to the column metadata sequential
-                            // with the table metadata instead of in parallel, but it's probably not worth making it slower
-                            // all the time to avoid this race since 1) it's very very uncommon and 2) we can just ignore the
-                            // incomplete table here for now and it'll get updated next time with no particular consequence
-                            // (if the table creation was concurrent with our querying, we'll get a notifciation later and
-                            // will reupdate the schema for it anyway). See JAVA-320 for why we need this.
-                            continue;
-                        } else {
-                            // C* 1.2 don't persists default CQL metadata, so it's possible not to have columns (for thirft
-                            // tables). But in that case TableMetadata.build() knows how to handle it.
-                            cols = Collections.emptyMap();
-                        }
-                    }
-                    TableMetadata table = TableMetadata.build(keyspace, tableDef, cols, cassandraVersion, protocolVersion, codecRegistry);
-                    tables.put(table.getName(), table);
-                } catch (RuntimeException e) {
-                    // See ControlConnection#refreshSchema for why we'd rather not probably this further
-                    logger.error(String.format("Error parsing schema for table %s.%s: "
-                            + "Cluster.getMetadata().getKeyspace(\"%s\").getTable(\"%s\") will be missing or incomplete",
-                        keyspace.getName(), cfName, keyspace.getName(), cfName), e);
-                }
-            }
-        }
-        return tables;
-    }
-
-    private Map<String, UserType> buildUserTypes(List<Row> udtRows) {
-        Map<String, UserType> userTypes = new LinkedHashMap<String, UserType>();
-        if (udtRows != null) {
-            ProtocolVersion protocolVersion = cluster.protocolVersion();
-            CodecRegistry codecRegistry = cluster.configuration.getCodecRegistry();
-            for (Row udtRow : udtRows) {
-                UserType type = UserType.build(udtRow, protocolVersion, codecRegistry);
-                userTypes.put(type.getTypeName(), type);
-            }
-        }
-        return userTypes;
-    }
-
-    private Map<String, FunctionMetadata> buildFunctions(KeyspaceMetadata keyspace, List<Row> functionRows) {
-        Map<String, FunctionMetadata> functions = new LinkedHashMap<String, FunctionMetadata>();
-        if (functionRows != null) {
-            ProtocolVersion protocolVersion = cluster.protocolVersion();
-            CodecRegistry codecRegistry = cluster.configuration.getCodecRegistry();
-            for (Row functionRow : functionRows) {
-                FunctionMetadata function = FunctionMetadata.build(keyspace, functionRow, protocolVersion, codecRegistry);
-                if (function != null)
-                    functions.put(function.getFullName(), function);
-            }
-        }
-        return functions;
-    }
-
-    private Map<String, AggregateMetadata> buildAggregates(KeyspaceMetadata keyspace, List<Row> aggregateRows) {
-        Map<String, AggregateMetadata> aggregates = new LinkedHashMap<String, AggregateMetadata>();
-        if (aggregateRows != null) {
-            ProtocolVersion protocolVersion = cluster.protocolVersion();
-            CodecRegistry codecRegistry = cluster.configuration.getCodecRegistry();
-            for (Row aggregateRow : aggregateRows) {
-                AggregateMetadata aggregate = AggregateMetadata.build(keyspace, aggregateRow, protocolVersion, codecRegistry);
-                if (aggregate != null)
-                    aggregates.put(aggregate.getFullName(), aggregate);
-            }
-        }
-        return aggregates;
-    }
-
-    /**
-     * Update {@code oldKeyspaces} with the changes contained in {@code newKeyspaces}.
-     * This method also takes care of triggering the relevant events
-     * as the updates take place.
-     *
-     * @param oldKeyspaces the set of keyspaces to be updated.
-     * @param newKeyspaces the temporary set of keyspaces built with information gathered
-     * from schema tables.
-     * @param keyspaceToRebuild If we are rebuilding just one keyspace, the update operation will be limited
-     * to this keyspace only (in which case {@code newKeyspaces} shoudl contain only one entry for it)
-     */
-    private void updateKeyspaces(Map<String, KeyspaceMetadata> oldKeyspaces, Map<String, KeyspaceMetadata> newKeyspaces, String keyspaceToRebuild) {
-        Iterator<KeyspaceMetadata> it = oldKeyspaces.values().iterator();
-        while (it.hasNext()) {
-            KeyspaceMetadata oldKeyspace = it.next();
-            String keyspaceName = oldKeyspace.getName();
-            // If we're rebuilding only a single keyspace, we should only consider that one
-            // because newKeyspaces will only contain that keyspace.
-            if ((keyspaceToRebuild == null || keyspaceToRebuild.equals(keyspaceName)) && !newKeyspaces.containsKey(keyspaceName)) {
-                it.remove();
-                triggerOnKeyspaceRemoved(oldKeyspace);
-            }
-        }
-        for (KeyspaceMetadata newKeyspace : newKeyspaces.values()) {
-            KeyspaceMetadata oldKeyspace = oldKeyspaces.put(newKeyspace.getName(), newKeyspace);
-            if (oldKeyspace == null) {
-                triggerOnKeyspaceAdded(newKeyspace);
-            } else if (!oldKeyspace.equals(newKeyspace)) {
-                triggerOnKeyspaceChanged(newKeyspace, oldKeyspace);
-            }
-            Map<String, TableMetadata> oldTables = oldKeyspace == null ? new HashMap<String, TableMetadata>() : oldKeyspace.tables;
-            updateTables(oldTables, newKeyspace.tables, null);
-            Map<String, UserType> oldTypes = oldKeyspace == null ? new HashMap<String, UserType>() : oldKeyspace.userTypes;
-            updateUserTypes(oldTypes, newKeyspace.userTypes, null);
-            Map<String, FunctionMetadata> oldFunctions = oldKeyspace == null ? new HashMap<String, FunctionMetadata>() : oldKeyspace.functions;
-            updateFunctions(oldFunctions, newKeyspace.functions, null);
-            Map<String, AggregateMetadata> oldAggregates = oldKeyspace == null ? new HashMap<String, AggregateMetadata>() : oldKeyspace.aggregates;
-            updateAggregates(oldAggregates, newKeyspace.aggregates, null);
-        }
-    }
-
-    /**
-     * Update {@code oldTables} with the changes contained in {@code newTables}.
-     * This method also takes care of triggering the relevant events
-     * as the updates take place.
-     *
-     * @param oldTables the set of tables to be updated.
-     * @param newTables the temporary set of tables built with information gathered
-     * from schema tables.
-     * @param tableToRebuild If we are rebuilding just one table, the update operation will be limited
-     * to this table only (in which case {@code newTables} shoudl contain only one entry for it)
-     */
-    private void updateTables(Map<String, TableMetadata> oldTables, Map<String, TableMetadata> newTables, String tableToRebuild) {
-        Iterator<TableMetadata> it = oldTables.values().iterator();
-        while (it.hasNext()) {
-            TableMetadata oldTable = it.next();
-            String tableName = oldTable.getName();
-            // If we're rebuilding only a single table, we should only consider that one
-            // because newTables will only contain that table.
-            if ((tableToRebuild == null || tableToRebuild.equals(tableName)) && !newTables.containsKey(tableName)) {
-                it.remove();
-                triggerOnTableRemoved(oldTable);
-            }
-        }
-        for (TableMetadata newTable : newTables.values()) {
-            TableMetadata oldTable = oldTables.put(newTable.getName(), newTable);
-            if (oldTable == null) {
-                triggerOnTableAdded(newTable);
-            } else if (!oldTable.equals(newTable)) {
-                triggerOnTableChanged(newTable, oldTable);
-            }
-        }
-    }
-
-    private void updateUserTypes(Map<String, UserType> oldTypes, Map<String, UserType> newTypes, String typeToRebuild) {
-        Iterator<UserType> it = oldTypes.values().iterator();
-        while (it.hasNext()) {
-            UserType oldType = it.next();
-            String typeName = oldType.getTypeName();
-            if ((typeToRebuild == null || typeToRebuild.equals(typeName)) && !newTypes.containsKey(typeName)) {
-                it.remove();
-                triggerOnUserTypeRemoved(oldType);
-            }
-        }
-        for (UserType newType : newTypes.values()) {
-            UserType oldType = oldTypes.put(newType.getTypeName(), newType);
-            if (oldType == null) {
-                triggerOnUserTypeAdded(newType);
-            } else if (!newType.equals(oldType)) {
-                triggerOnUserTypeChanged(newType, oldType);
-            }
-        }
-    }
-
-    private void updateFunctions(Map<String, FunctionMetadata> oldFunctions, Map<String, FunctionMetadata> newFunctions, String functionToRebuild) {
-        Iterator<FunctionMetadata> it = oldFunctions.values().iterator();
-        while (it.hasNext()) {
-            FunctionMetadata oldFunction = it.next();
-            String functionName = oldFunction.getFullName();
-            if ((functionToRebuild == null || functionToRebuild.equals(functionName)) && !newFunctions.containsKey(functionName)) {
-                it.remove();
-                triggerOnFunctionRemoved(oldFunction);
-            }
-        }
-        for (FunctionMetadata newFunction : newFunctions.values()) {
-            FunctionMetadata oldFunction = oldFunctions.put(newFunction.getFullName(), newFunction);
-            if (oldFunction == null) {
-                triggerOnFunctionAdded(newFunction);
-            } else if (!newFunction.equals(oldFunction)) {
-                triggerOnFunctionChanged(newFunction, oldFunction);
-            }
-        }
-    }
-
-    private void updateAggregates(Map<String, AggregateMetadata> oldAggregates, Map<String, AggregateMetadata> newAggregates, String aggregateToRebuild) {
-        Iterator<AggregateMetadata> it = oldAggregates.values().iterator();
-        while (it.hasNext()) {
-            AggregateMetadata oldAggregate = it.next();
-            String aggregateName = oldAggregate.getFullName();
-            if ((aggregateToRebuild == null || aggregateToRebuild.equals(aggregateName)) && !newAggregates.containsKey(aggregateName)) {
-                it.remove();
-                triggerOnAggregateRemoved(oldAggregate);
-            }
-        }
-        for (AggregateMetadata newAggregate : newAggregates.values()) {
-            AggregateMetadata oldAggregate = oldAggregates.put(newAggregate.getFullName(), newAggregate);
-            if (oldAggregate == null) {
-                triggerOnAggregateAdded(newAggregate);
-            } else if (!newAggregate.equals(oldAggregate)) {
-                triggerOnAggregateChanged(newAggregate, oldAggregate);
-            }
-        }
-    }
-
-    void triggerOnKeyspaceAdded(KeyspaceMetadata keyspace) {
-        for (SchemaChangeListener listener : cluster.schemaChangeListeners) {
-            listener.onKeyspaceAdded(keyspace);
-        }
-    }
-
-    void triggerOnKeyspaceChanged(KeyspaceMetadata current, KeyspaceMetadata previous) {
-        for (SchemaChangeListener listener : cluster.schemaChangeListeners) {
-            listener.onKeyspaceChanged(current, previous);
-        }
-    }
-    
-    void triggerOnKeyspaceRemoved(KeyspaceMetadata keyspace) {
-        for (SchemaChangeListener listener : cluster.schemaChangeListeners) {
-            listener.onKeyspaceRemoved(keyspace);
-        }
-    }
-
-    void triggerOnTableAdded(TableMetadata table) {
-        for (SchemaChangeListener listener : cluster.schemaChangeListeners) {
-            listener.onTableAdded(table);
-        }
-    }
-
-    void triggerOnTableChanged(TableMetadata current, TableMetadata previous) {
-        for (SchemaChangeListener listener : cluster.schemaChangeListeners) {
-            listener.onTableChanged(current, previous);
-        }
-    }
-
-    void triggerOnTableRemoved(TableMetadata table) {
-        for (SchemaChangeListener listener : cluster.schemaChangeListeners) {
-            listener.onTableRemoved(table);
-        }
-    }
-
-    void triggerOnUserTypeAdded(UserType type) {
-        for (SchemaChangeListener listener : cluster.schemaChangeListeners) {
-            listener.onUserTypeAdded(type);
-        }
-    }
-
-    void triggerOnUserTypeChanged(UserType current, UserType previous) {
-        for (SchemaChangeListener listener : cluster.schemaChangeListeners) {
-            listener.onUserTypeChanged(current, previous);
-        }
-    }
-
-    void triggerOnUserTypeRemoved(UserType type) {
-        for (SchemaChangeListener listener : cluster.schemaChangeListeners) {
-            listener.onUserTypeRemoved(type);
-        }
-    }
-
-    void triggerOnFunctionAdded(FunctionMetadata function) {
-        for (SchemaChangeListener listener : cluster.schemaChangeListeners) {
-            listener.onFunctionAdded(function);
-        }
-    }
-
-    void triggerOnFunctionChanged(FunctionMetadata current, FunctionMetadata previous) {
-        for (SchemaChangeListener listener : cluster.schemaChangeListeners) {
-            listener.onFunctionChanged(current, previous);
-        }
-    }
-
-    void triggerOnFunctionRemoved(FunctionMetadata function) {
-        for (SchemaChangeListener listener : cluster.schemaChangeListeners) {
-            listener.onFunctionRemoved(function);
-        }
-    }
-
-    void triggerOnAggregateAdded(AggregateMetadata aggregate) {
-        for (SchemaChangeListener listener : cluster.schemaChangeListeners) {
-            listener.onAggregateAdded(aggregate);
-        }
-    }
-
-    void triggerOnAggregateChanged(AggregateMetadata current, AggregateMetadata previous) {
-        for (SchemaChangeListener listener : cluster.schemaChangeListeners) {
-            listener.onAggregateChanged(current, previous);
-        }
-    }
-
-    void triggerOnAggregateRemoved(AggregateMetadata aggregate) {
-        for (SchemaChangeListener listener : cluster.schemaChangeListeners) {
-            listener.onAggregateRemoved(aggregate);
-        }
-    }
-
-    synchronized void rebuildTokenMap(String partitioner, Map<Host, Collection<String>> allTokens) {
-        if (allTokens.isEmpty())
-            return;
-
-        Token.Factory factory = partitioner == null
-                              ? (tokenMap == null ? null : tokenMap.factory)
-                              : Token.getFactory(partitioner);
-        if (factory == null)
-            return;
->>>>>>> 9a3b82eb
 
         this.tokenMap = TokenMap.build(factory, allTokens, keyspaces.values());
         } finally {
@@ -750,21 +296,8 @@
         return keyspaces.get(handleId(keyspace));
     }
 
-<<<<<<< HEAD
-    void removeKeyspace(String keyspace) {
-        keyspaces.remove(keyspace);
-=======
-    /**
-     * Used when the keyspace name is unquoted and in the exact case we store it in
-     * (typically when we got it from an internal call, not from the user).
-     */
-    KeyspaceMetadata getKeyspaceInternal(String keyspace) {
-        return keyspaces.get(keyspace);
-    }
-
     KeyspaceMetadata removeKeyspace(String keyspace) {
         KeyspaceMetadata removed = keyspaces.remove(keyspace);
->>>>>>> 9a3b82eb
         if (tokenMap != null)
             tokenMap.tokenToHosts.remove(keyspace);
         return removed;
@@ -830,7 +363,6 @@
         TokenMap current = tokenMap;
         if (current == null)
             throw new IllegalStateException("Token factory not set. This should only happen if metadata was explicitly disabled");
-
         return current.factory.fromString(tokenStr);
     }
 
@@ -856,6 +388,114 @@
     Token.Factory tokenFactory() {
         TokenMap current = tokenMap;
         return (current == null) ? null : current.factory;
+    }
+
+    void triggerOnKeyspaceAdded(KeyspaceMetadata keyspace) {
+        for (SchemaChangeListener listener : cluster.schemaChangeListeners) {
+            listener.onKeyspaceAdded(keyspace);
+        }
+    }
+
+    void triggerOnKeyspaceChanged(KeyspaceMetadata current, KeyspaceMetadata previous) {
+        for (SchemaChangeListener listener : cluster.schemaChangeListeners) {
+            listener.onKeyspaceChanged(current, previous);
+        }
+    }
+
+    void triggerOnKeyspaceRemoved(KeyspaceMetadata keyspace) {
+        for (SchemaChangeListener listener : cluster.schemaChangeListeners) {
+            listener.onKeyspaceRemoved(keyspace);
+        }
+    }
+
+    void triggerOnTableAdded(TableMetadata table) {
+        for (SchemaChangeListener listener : cluster.schemaChangeListeners) {
+            listener.onTableAdded(table);
+        }
+    }
+
+    void triggerOnTableChanged(TableMetadata current, TableMetadata previous) {
+        for (SchemaChangeListener listener : cluster.schemaChangeListeners) {
+            listener.onTableChanged(current, previous);
+        }
+    }
+
+    void triggerOnTableRemoved(TableMetadata table) {
+        for (SchemaChangeListener listener : cluster.schemaChangeListeners) {
+            listener.onTableRemoved(table);
+        }
+    }
+
+    void triggerOnUserTypeAdded(UserType type) {
+        for (SchemaChangeListener listener : cluster.schemaChangeListeners) {
+            listener.onUserTypeAdded(type);
+        }
+    }
+
+    void triggerOnUserTypeChanged(UserType current, UserType previous) {
+        for (SchemaChangeListener listener : cluster.schemaChangeListeners) {
+            listener.onUserTypeChanged(current, previous);
+        }
+    }
+
+    void triggerOnUserTypeRemoved(UserType type) {
+        for (SchemaChangeListener listener : cluster.schemaChangeListeners) {
+            listener.onUserTypeRemoved(type);
+        }
+    }
+
+    void triggerOnFunctionAdded(FunctionMetadata function) {
+        for (SchemaChangeListener listener : cluster.schemaChangeListeners) {
+            listener.onFunctionAdded(function);
+        }
+    }
+
+    void triggerOnFunctionChanged(FunctionMetadata current, FunctionMetadata previous) {
+        for (SchemaChangeListener listener : cluster.schemaChangeListeners) {
+            listener.onFunctionChanged(current, previous);
+        }
+    }
+
+    void triggerOnFunctionRemoved(FunctionMetadata function) {
+        for (SchemaChangeListener listener : cluster.schemaChangeListeners) {
+            listener.onFunctionRemoved(function);
+        }
+    }
+
+    void triggerOnAggregateAdded(AggregateMetadata aggregate) {
+        for (SchemaChangeListener listener : cluster.schemaChangeListeners) {
+            listener.onAggregateAdded(aggregate);
+        }
+    }
+
+    void triggerOnAggregateChanged(AggregateMetadata current, AggregateMetadata previous) {
+        for (SchemaChangeListener listener : cluster.schemaChangeListeners) {
+            listener.onAggregateChanged(current, previous);
+        }
+    }
+
+    void triggerOnAggregateRemoved(AggregateMetadata aggregate) {
+        for (SchemaChangeListener listener : cluster.schemaChangeListeners) {
+            listener.onAggregateRemoved(aggregate);
+        }
+    }
+
+    void triggerOnMaterializedViewAdded(MaterializedViewMetadata view) {
+        for (SchemaChangeListener listener : cluster.schemaChangeListeners) {
+            listener.onMaterializedViewAdded(view);
+        }
+    }
+
+    void triggerOnMaterializedViewChanged(MaterializedViewMetadata current, MaterializedViewMetadata previous) {
+        for (SchemaChangeListener listener : cluster.schemaChangeListeners) {
+            listener.onMaterializedViewChanged(current, previous);
+        }
+    }
+
+    void triggerOnMaterializedViewRemoved(MaterializedViewMetadata view) {
+        for (SchemaChangeListener listener : cluster.schemaChangeListeners) {
+            listener.onMaterializedViewRemoved(view);
+        }
     }
 
     static class TokenMap {
