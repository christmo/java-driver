--- conflicted
+++ resolved
@@ -231,13 +231,8 @@
                 .forcePeerInfo(1, 2, "release_version", "1.2.19")
                 .build();
         Cluster cluster = Cluster.builder()
-<<<<<<< HEAD
-                .addContactPointsWithPorts(scassandraCluster.address(1))
-                .withAddressTranslator(scassandraCluster.addressTranslator())
-=======
                 .addContactPoints(scassandraCluster.address(1).getAddress())
                 .withPort(scassandraCluster.getBinaryPort())
->>>>>>> 2c3c7490
                 .withNettyOptions(nonQuietClusterCloseOptions)
                 .build();
 
