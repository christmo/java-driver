--- conflicted
+++ resolved
@@ -48,13 +48,8 @@
 
     @BeforeMethod(groups = "short")
     void setup() {
-<<<<<<< HEAD
-        mappingManager = new MappingManager(session);
-        protocolVersion = cluster.getConfiguration().getProtocolOptions().getProtocolVersion();
-=======
         mappingManager = new MappingManager(session());
-        protocolVersion = cluster().getConfiguration().getProtocolOptions().getProtocolVersionEnum();
->>>>>>> 1d3aa2fb
+        protocolVersion = cluster().getConfiguration().getProtocolOptions().getProtocolVersion();
         if (protocolVersion.compareTo(V1) > 0)
             userMapper = mappingManager.mapper(User.class);
     }
